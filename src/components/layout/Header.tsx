// src/components/layout/Header.tsx - SIMPLIFIED
'use client';

import { useAuth } from '@/hooks/useAuth';
import { useNotificationsApi, useTasksApi, useClubsApi, useMeetingsApi } from '@/hooks/useSimpleApi';
import { Button } from '@/components/ui/button';
import { Avatar, AvatarFallback } from '@/components/ui/avatar';
import {
  DropdownMenu,
  DropdownMenuContent,
  DropdownMenuItem,
  DropdownMenuTrigger
} from '@/components/ui/dropdown-menu';
import { Badge } from '@/components/ui/badge';
import { Bell, LogOut, Settings, User, RefreshCw } from 'lucide-react';
import NotificationCenter from '@/components/notification/NotificationCenter';

export default function Header() {
  const { user, logout } = useAuth();
  const { notifications } = useNotificationsApi();
  const { fetchTasks, isLoading: tasksLoading } = useTasksApi();
  const { fetchClubs, isLoading: clubsLoading } = useClubsApi();
  const { fetchMeetings, isLoading: meetingsLoading } = useMeetingsApi();
  
  // Calculate unread notifications
  const unreadCount = notifications.filter(n => !n.is_read).length;
  
  // Check if any data is being refreshed
  const isRefreshing = tasksLoading || clubsLoading || meetingsLoading;

  const getRoleDisplayName = (role: string) => {
    switch (role) {
      case 'admin': return 'Yönetici';
      case 'club_leader': return 'Kulüp Lideri';
      case 'member': return 'Üye';
      default: return role;
    }
  };

  const getRoleBadgeColor = (role: string) => {
    switch (role) {
      case 'admin': return 'bg-red-500';
      case 'club_leader': return 'bg-blue-500';
      case 'member': return 'bg-green-500';
      default: return 'bg-gray-500';
    }
  };

  const handleRefreshAll = async () => {
    try {
      await Promise.all([
        fetchTasks(),
        fetchClubs(),
        fetchMeetings()
      ]);
    } catch (error) {
      console.error('Failed to refresh data:', error);
    }
  };

  return (
    <header className="bg-white border-b border-gray-200 px-6 py-4">
      <div className="flex items-center justify-between">
        <div className="flex items-center space-x-4">
          <h1 className="text-2xl font-bold text-gray-900">Community Platform</h1>
          {user && (
            <Badge className={`${getRoleBadgeColor(user.role)} text-white`}>
              {getRoleDisplayName(user.role)}
            </Badge>
          )}
        </div>

        <div className="flex items-center space-x-4">
          {/* Manual Refresh Button */}
          <Button
            onClick={handleRefreshAll}
            variant="ghost"
            size="sm"
            disabled={isRefreshing}
            className="flex items-center space-x-2 text-gray-600 hover:text-gray-700 hover:bg-gray-50"
            title="Verileri yenile"
          >
            <RefreshCw className={`h-4 w-4 ${isRefreshing ? 'animate-spin' : ''}`} />
            <span className="hidden md:inline text-xs">
              {isRefreshing ? 'Yenileniyor...' : 'Yenile'}
            </span>
          </Button>

          {/* Notification Center */}
          <NotificationCenter />

<<<<<<< HEAD
      
          
=======
           {/* Notification Bell */}
          <Button variant="ghost" size="icon" className="relative">
            <Bell className="h-5 w-5" />
            {unreadCount > 0 && (
              <Badge
                variant="destructive"
                className="absolute -top-2 -right-2 h-5 w-5 rounded-full p-0 text-xs"
              >
                {unreadCount > 9 ? '9+' : unreadCount}
              </Badge>
            )}
          </Button>

>>>>>>> 6ca53548
          {/* User Menu */}
          <DropdownMenu>
            <DropdownMenuTrigger asChild>
              <Button variant="ghost" className="flex items-center space-x-2">
                <Avatar className="h-8 w-8">
                  <AvatarFallback>
                    {user?.name.split(' ').map(n => n[0]).join('').toUpperCase()}
                  </AvatarFallback>
                </Avatar>
                <span className="hidden md:inline">{user?.name}</span>
              </Button>
            </DropdownMenuTrigger>
            <DropdownMenuContent align="end" className="w-56">
              {/* <DropdownMenuItem>
                <User className="mr-2 h-4 w-4" />
                Profil
              </DropdownMenuItem>
              <DropdownMenuItem>
                <Settings className="mr-2 h-4 w-4" />
                Ayarlar
              </DropdownMenuItem> */}
              <DropdownMenuItem onClick={logout}>
                <LogOut className="mr-2 h-4 w-4" />
                Çıkış Yap
              </DropdownMenuItem>
            </DropdownMenuContent>
          </DropdownMenu>
        </div>
      </div>
    </header>
  );
}<|MERGE_RESOLUTION|>--- conflicted
+++ resolved
@@ -89,24 +89,6 @@
           {/* Notification Center */}
           <NotificationCenter />
 
-<<<<<<< HEAD
-      
-          
-=======
-           {/* Notification Bell */}
-          <Button variant="ghost" size="icon" className="relative">
-            <Bell className="h-5 w-5" />
-            {unreadCount > 0 && (
-              <Badge
-                variant="destructive"
-                className="absolute -top-2 -right-2 h-5 w-5 rounded-full p-0 text-xs"
-              >
-                {unreadCount > 9 ? '9+' : unreadCount}
-              </Badge>
-            )}
-          </Button>
-
->>>>>>> 6ca53548
           {/* User Menu */}
           <DropdownMenu>
             <DropdownMenuTrigger asChild>
